--- conflicted
+++ resolved
@@ -218,11 +218,7 @@
             // The notification to be sent is now put into the retransmission queue
             self.retransmission_queue.insert((subscription_id, notification_message.sequence_number), notification_message.clone());
 
-<<<<<<< HEAD
-            // Acknowledge results
-=======
             // Enqueue a publish response
->>>>>>> 3f2549a9
             let response = self.make_publish_response(publish_request, subscription_id, now, notification_message, more_notifications, available_sequence_numbers);
             self.publish_response_queue.push_back(response);
         }
